--- conflicted
+++ resolved
@@ -63,10 +63,7 @@
         hidden_dim: int,
         num_layers: int,
         dropout: float = 0.5,
-<<<<<<< HEAD
-=======
         pretrained_embedding=None,
->>>>>>> c95324cc
     ):
         """
         Initialize the decoder RNN.
@@ -147,15 +144,13 @@
         """
         super(ImageCaptioningModel, self).__init__()
         self.encoder = ModifiedInception(embedding_dim)
-<<<<<<< HEAD
-        self.decoder = DecoderRNN(vocab_size, embedding_dim, hidden_dim, num_layers)
-=======
-        self.decoder = DecoderRNN(vocab_size,
-                                  embedding_dim,
-                                  hidden_dim,
-                                  num_layers,
-                                  pretrained_embedding=pretrained_embeddings)
->>>>>>> c95324cc
+        self.decoder = DecoderRNN(
+            vocab_size,
+            embedding_dim,
+            hidden_dim,
+            num_layers,
+            pretrained_embedding=pretrained_embeddings,
+        )
 
     def forward(self, images: torch.Tensor, captions: torch.Tensor) -> torch.Tensor:
         """
